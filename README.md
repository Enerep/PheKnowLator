--- conflicted
+++ resolved
@@ -1,11 +1,7 @@
 ## PheKnowLater
 
-<<<<<<< HEAD
-A repository for building biomedical knowledge graphs of human disease mechanisms. Detailed information regarding
- this project can be found on the associated[Wiki](https://github.com/callahantiff/PheKnowLater/wiki).
-=======
+
 A repository for building biomedical knowledge graphs of human disease mechanisms. Detailed information regarding this project can be found on the associated [Wiki](https://github.com/callahantiff/PheKnowLater/wiki).
->>>>>>> 3e9c6a72
 
 **This is a Reproducible Research Repository:** This repository contains more than just code, it provides a detailed and transparent narrative of our research process. For detailed information on how we use GitHub as a reproducible research platform, click [here](https://github.com/callahantiff/Abra-Collaboratory/wiki/Using-GitHub-as-a-Reproducible-Research-Platform).
 
